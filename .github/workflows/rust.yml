--- conflicted
+++ resolved
@@ -14,22 +14,15 @@
     runs-on: ${{ matrix.os }}
     strategy:
       matrix:
-<<<<<<< HEAD
         os: [windows-latest]
-=======
-        os: [ubuntu-latest, macos-latest]
->>>>>>> 5cf549bc
         rust: [nightly]
         include:
           - os: ubuntu-latest
             sccache-path: /home/runner/.cache/sccache
           - os: macos-latest
             sccache-path: /Users/runner/Library/Caches/Mozilla.sccache
-<<<<<<< HEAD
           - os: windows-latest
             sccache-path: C:\Users\runner\AppData\Local\Mozilla\sccache
-=======
->>>>>>> 5cf549bc
     env:
       RUST_BACKTRACE: full
       RUSTC_WRAPPER: sccache
@@ -53,13 +46,10 @@
         if: matrix.os == 'macos-latest'
         run: |
           brew install sccache
-<<<<<<< HEAD
       - name: Install sccache (windows-latest)
         if: matrix.os == 'windows-latest'
         run: |
           choco install sccache
-=======
->>>>>>> 5cf549bc
       - name: Install Rust ${{ matrix.rust }}
         uses: actions-rs/toolchain@v1
         with:
@@ -71,15 +61,10 @@
         continue-on-error: false
         with:
           path: |
-<<<<<<< HEAD
             ~/.cargo/bin/
             ~/.cargo/registry
             ~/.cargo/git
             target
-=======
-            ~/.cargo/registry
-            ~/.cargo/git
->>>>>>> 5cf549bc
           key: ${{ runner.os }}-cargo-v1-${{ hashFiles('**/Cargo.lock') }}
           restore-keys: |
             ${{ runner.os }}-cargo-v1
@@ -93,20 +78,15 @@
             ${{ runner.os }}-sccache-v1
       - name: Start sccache server
         run: sccache --start-server
-<<<<<<< HEAD
       - name: Build
         run: cargo build --bin sl --verbose
-=======
-      # - name: Build
-      #   run: cargo build --verbose
->>>>>>> 5cf549bc
       # - name: Run tests
       #   run: cargo test --verbose -- --test-threads 1
       # - name: Submodule update
       #   run: git submodule update --init
       # - name: Run test262 tests
       #   run: cargo run --release --bin test262-runner run -o new
-<<<<<<< HEAD
+      
       # # Run the test suite and upload the results
       # # Run the results comparison
       # - name: Checkout Test262 Results
@@ -147,48 +127,6 @@
       #   with:
       #     name: new
       #     path: ./new/
-=======
-      # Run the test suite and upload the results
-      # Run the results comparison
-      - name: Checkout Test262 Results
-        uses: actions/checkout@v2.3.4
-        with:
-          ref: test262-base
-          path: test262-base
-      - name: Compare results
-        id: compare
-        shell: bash
-        run: |
-          comment=$(cargo run --release --bin test262-runner compare test262-base/basic/latest.json new/latest.json -m -d | jq --raw-input --slurp '.')
-          echo $comment > ./comment.txt
-          echo $comment
-      - name: Upload comment artifact
-        if: github.event_name == 'pull_request'
-        uses: actions/upload-artifact@v2
-        with:
-          name: comment
-          path: ./comment.txt
-          retention-days: 3
-
-      # Upload PR id for next workflow use
-      - name: Save PR number
-        if: github.event_name == 'pull_request'
-        run: echo ${{ github.event.number }} > ./pr-id.txt
-
-      - name: Upload PR number
-        if: github.event_name == 'pull_request'
-        uses: actions/upload-artifact@v2
-        with:
-          name: pr
-          path: ./pr-id.txt
-
-      - name: Upload New Results
-        if: github.event_name == 'push'
-        uses: actions/upload-artifact@v2
-        with:
-          name: new
-          path: ./new/
->>>>>>> 5cf549bc
       - name: Print sccache stats
         run: sccache --show-stats
       - name: Stop sccache server
