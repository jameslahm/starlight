name: Rust

on:
  push:
    branches: [dev]
  pull_request:
    branches: [dev]

env:
  CARGO_TERM_COLOR: always

jobs:
  check:
    runs-on: ${{ matrix.os }}
    strategy:
      matrix:
        os: [windows-latest]
        rust: [nightly]
        include:
          - os: ubuntu-latest
            sccache-path: /home/runner/.cache/sccache
          - os: macos-latest
            sccache-path: /Users/runner/Library/Caches/Mozilla.sccache
          - os: windows-latest
            sccache-path: C:\Users\runner\AppData\Local\Mozilla\sccache
    env:
      RUST_BACKTRACE: full
      RUSTC_WRAPPER: sccache
      RUSTV: ${{ matrix.rust }}
      SCCACHE_CACHE_SIZE: 2G
      SCCACHE_DIR: ${{ matrix.sccache-path }}
    steps:
      - uses: actions/checkout@v2
      - name: Install sccache (ubuntu-latest)
        if: matrix.os == 'ubuntu-latest'
        env:
          LINK: https://github.com/mozilla/sccache/releases/download
          SCCACHE_VERSION: 0.2.13
        run: |
          SCCACHE_FILE=sccache-$SCCACHE_VERSION-x86_64-unknown-linux-musl
          mkdir -p $HOME/.local/bin
          curl -L "$LINK/$SCCACHE_VERSION/$SCCACHE_FILE.tar.gz" | tar xz
          mv -f $SCCACHE_FILE/sccache $HOME/.local/bin/sccache
          echo "$HOME/.local/bin" >> $GITHUB_PATH
      - name: Install sccache (macos-latest)
        if: matrix.os == 'macos-latest'
        run: |
          brew install sccache
      - name: Install sccache (windows-latest)
        if: matrix.os == 'windows-latest'
        run: |
          choco install sccache
      - name: Install Rust ${{ matrix.rust }}
        uses: actions-rs/toolchain@v1
        with:
          toolchain: ${{ matrix.rust }}
          profile: minimal
          override: true
      - name: Cache cargo registry
        uses: actions/cache@v2
        continue-on-error: false
        with:
          path: |
            ~/.cargo/bin/
            ~/.cargo/registry
            ~/.cargo/git
            target
          key: ${{ runner.os }}-cargo-v1-${{ hashFiles('**/Cargo.lock') }}
          restore-keys: |
            ${{ runner.os }}-cargo-v1
      - name: Save sccache
        uses: actions/cache@v2
        continue-on-error: false
        with:
          path: ${{ matrix.sccache-path }}
          key: ${{ runner.os }}-sccache-v1-${{ hashFiles('**/Cargo.lock') }}
          restore-keys: |
            ${{ runner.os }}-sccache-v1
      - name: Start sccache server
        run: sccache --start-server
      - name: Build
        run: cargo build --bin sl --verbose
      # - name: Run tests
      #   run: cargo test --verbose -- --test-threads 1
      # - name: Submodule update
      #   run: git submodule update --init
      # - name: Run test262 tests
      #   run: cargo run --release --bin test262-runner run -o new
<<<<<<< HEAD
      
=======
>>>>>>> 8956e4bd
      # # Run the test suite and upload the results
      # # Run the results comparison
      # - name: Checkout Test262 Results
      #   uses: actions/checkout@v2.3.4
      #   with:
      #     ref: test262-base
      #     path: test262-base
      # - name: Compare results
      #   id: compare
      #   shell: bash
      #   run: |
      #     comment=$(cargo run --release --bin test262-runner compare test262-base/basic/latest.json new/latest.json -m -d | jq --raw-input --slurp '.')
      #     echo $comment > ./comment.txt
      #     echo $comment
      # - name: Upload comment artifact
      #   if: github.event_name == 'pull_request'
      #   uses: actions/upload-artifact@v2
      #   with:
      #     name: comment
      #     path: ./comment.txt
      #     retention-days: 3

      # # Upload PR id for next workflow use
      # - name: Save PR number
      #   if: github.event_name == 'pull_request'
      #   run: echo ${{ github.event.number }} > ./pr-id.txt

      # - name: Upload PR number
      #   if: github.event_name == 'pull_request'
      #   uses: actions/upload-artifact@v2
      #   with:
      #     name: pr
      #     path: ./pr-id.txt

      # - name: Upload New Results
      #   if: github.event_name == 'push'
      #   uses: actions/upload-artifact@v2
      #   with:
      #     name: new
      #     path: ./new/
      - name: Print sccache stats
        run: sccache --show-stats
      - name: Stop sccache server
        run: sccache --stop-server || true<|MERGE_RESOLUTION|>--- conflicted
+++ resolved
@@ -86,10 +86,6 @@
       #   run: git submodule update --init
       # - name: Run test262 tests
       #   run: cargo run --release --bin test262-runner run -o new
-<<<<<<< HEAD
-      
-=======
->>>>>>> 8956e4bd
       # # Run the test suite and upload the results
       # # Run the results comparison
       # - name: Checkout Test262 Results
