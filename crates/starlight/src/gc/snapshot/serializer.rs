/* This Source Code Form is subject to the terms of the Mozilla Public
 * License, v. 2.0. If a copy of the MPL was not distributed with this
 * file, You can obtain one at https://mozilla.org/MPL/2.0/. */
use crate::{
    bytecode::TypeFeedBack,
    gc::cell::{GcCell, GcPointer, GcPointerBase, WeakRef},
    vm::{
        arguments::JsArguments,
        array_storage::ArrayStorage,
        attributes::AttrSafe,
        code_block::CodeBlock,
        context::Context,
        function::{FuncType, JsFunction},
        global::JsGlobal,
        indexed_elements::*,
        interpreter::SpreadValue,
        object::{JsObject, ObjectTag},
        property_descriptor::{Accessor, StoredSlot},
        slot::*,
        string::JsString,
        structure::{
            DeletedEntry, DeletedEntryHolder, MapEntry, Structure, Transition, TransitionKey,
            TransitionsTable,
        },
        symbol_table::{symbol_table, JsSymbol, Symbol, SymbolID},
        value::*,
        GlobalData,
    },
};
use crate::{jsrt::VM_NATIVE_REFERENCES, vm::VirtualMachine};
use std::{collections::HashMap, io::Write, u8};

pub struct SnapshotSerializer {
    pub(crate) reference_map: Vec<usize>,
    pub(crate) output: Vec<u8>,
    symbol_map: HashMap<Symbol, u32>,
    log: bool,
}

impl SnapshotSerializer {
    pub(super) fn new(log: bool) -> Self {
        Self {
            log,
            reference_map: Vec::new(),
            output: vec![],
            symbol_map: HashMap::new(),
        }
    }
    pub(crate) fn build_reference_map(&mut self, vm: &mut VirtualMachine) {
        let mut indexx = 0;
        unsafe {
            VM_NATIVE_REFERENCES
                .iter()
                .enumerate()
                .for_each(|(_index, reference)| {
                    /*match self.reference_map.insert(*reference, indexx) {
                        Some(p) => {
                            backtrace::resolve(*reference as *mut _, |sym| {
                                if let Some(name) = sym.name() {
                                    panic!(
                                        "duplicate reference #{}: {:x} '{}'",
                                        _index,
                                        *reference,
                                        name.as_str().unwrap()
                                    );
                                } else {
                                    panic!("duplicate reference #{}: {:x}", _index, *reference);
                                }
                            });
                            panic!("duplicate {:x} at {}({})", *reference, _index, p);
                        }
                        _ => (),
                    }*/
                    self.reference_map.push(*reference);
                    indexx += 1;
                });

<<<<<<< HEAD
            if let Some(references) = rt.external_references {
                for (_index, reference) in references.iter().enumerate() {
                    /* let result = self.reference_map.insert(*reference, indexx);
                    indexx += 1;
                    match result {
                        Some(_) => {
                            panic!("Reference 0x{:x}", reference);
                        }
                        _ => (),
                    }*/
                    self.reference_map.push(*reference);
                }
=======
        if let Some(references) = vm.external_references {
            for (_index, reference) in references.iter().enumerate() {
                /* let result = self.reference_map.insert(*reference, indexx);
                indexx += 1;
                match result {
                    Some(_) => {
                        panic!("Reference 0x{:x}", reference);
                    }
                    _ => (),
                }*/
                self.reference_map.push(*reference);
>>>>>>> e1b016dc
            }
        }
    }
    pub(crate) fn build_symbol_table(&mut self) {
        let symtab = symbol_table();
        let patch_at = self.output.len();
        self.write_u32(0);
        let mut count = 0u32;
        for entry in symtab.symbols.iter() {
            let key = entry.key();
            let index = entry.value();
            let ix = self.symbol_map.len() as u32;
            self.symbol_map.insert(Symbol::Key(SymbolID(*index)), ix);
            self.write_u32(ix);
            self.write_u32(key.len() as u32);
            for byte in key.bytes() {
                self.write_u8(byte);
            }
            count += 1;
        }
        let count = count.to_le_bytes();
        self.output[patch_at] = count[0];
        self.output[patch_at + 1] = count[1];
        self.output[patch_at + 2] = count[2];
        self.output[patch_at + 3] = count[3];
    }
    pub(crate) fn build_heap_reference_map(&mut self, vm: &mut VirtualMachine) {
        let gc = vm.heap();

        /*Heap::walk(gc.mi_heap, |object, _| {
            //let ix = self.reference_map.len() as u32;
            self.reference_map.push(object);
            //self.reference_map.insert(object as usize, ix);
            true
        });*/
        gc.walk(&mut |object, _| {
            self.reference_map.push(object as _);
            true
        });
    }

    pub(crate) fn build_heap_reference_map_in_context(
        &mut self,
        vm: &mut VirtualMachine,
        ctx: GcPointer<Context>,
    ) {
        let gc = vm.heap();
        let callback = &mut |object| {
            self.reference_map.push(object as _);
            true
        };
        gc.walk_in_context(ctx, callback);
        gc.weak_slots(&mut |slot| {
            callback(slot.base.as_ptr());
            let value = slot.value;
            match value {
                Some(pointer) => {
                    callback(pointer.base.as_ptr());
                }
                None => {}
            }
        });
    }

    pub(crate) fn serialize_context(
        &mut self,
        vm: &mut VirtualMachine,
        mut context: GcPointer<Context>,
    ) {
        let gc = vm.heap();
        let patch_at = self.output.len();
        self.write_u32(0);
        let mut count: u32 = 0;

        let callback = &mut |object| unsafe {
            let object = object as usize;
            //Heap::walk(gc.mi_heap, |object, _| unsafe {
            let base = &mut *(object as *mut GcPointerBase);
            self.write_reference(object as *const u8);
            logln_if!(
                self.log,
                "serialize reference {:p} '{}' at index {}",
                base,
                base.get_dyn().type_name(),
                self.reference_map
                    .iter()
                    .enumerate()
                    .find(|x| *x.1 == object)
                    .unwrap()
                    .0,
            );
            self.try_write_reference(base.get_dyn().deser_pair().0 as *const u8)
                .unwrap_or_else(|| {
                    panic!("no deserializer for type '{}'", base.get_dyn().type_name());
                });
            self.write_reference(base.get_dyn().deser_pair().1 as *const u8);
            let patch_at = self.output.len();
            self.write_u32(0);
            base.get_dyn().serialize(self);
            let buf = (self.output.len() as u32).to_le_bytes();
            self.output[patch_at] = buf[0];
            self.output[patch_at + 1] = buf[1];
            self.output[patch_at + 2] = buf[2];
            self.output[patch_at + 3] = buf[3];
            count += 1;
            true
        };

        gc.walk_in_context(context, callback);
        gc.weak_slots(&mut |slot| {
            callback(slot.base.as_ptr());
            let value = slot.value;
            match value {
                Some(pointer) => {
                    // callback();
                }
                None => {}
            }
        });
        let buf = count.to_le_bytes();
        self.output[patch_at] = buf[0];
        self.output[patch_at + 1] = buf[1];
        self.output[patch_at + 2] = buf[2];
        self.output[patch_at + 3] = buf[3];
        let mut count: u32 = 0;
        let patch_at = self.output.len();
        self.write_u32(0);
        gc.weak_slots(&mut |weak_slot| unsafe {
            weak_slot.serialize(self);
            count += 1;
        });
        let buf = count.to_le_bytes();
        self.output[patch_at] = buf[0];
        self.output[patch_at + 1] = buf[1];
        self.output[patch_at + 2] = buf[2];
        self.output[patch_at + 3] = buf[3];
        context.serialize(self);
    }

    pub(crate) fn serialize(&mut self, vm: &mut VirtualMachine) {
        let gc = vm.heap();
        let patch_at = self.output.len();
        self.write_u32(0);
        let mut count: u32 = 0;
        gc.walk(&mut |object, _| unsafe {
            let object = object as usize;
            //Heap::walk(gc.mi_heap, |object, _| unsafe {
            let base = &mut *(object as *mut GcPointerBase);
            self.write_reference(object as *const u8);
            logln_if!(
                self.log,
                "serialize reference {:p} '{}' at index {}",
                base,
                base.get_dyn().type_name(),
                self.reference_map
                    .iter()
                    .enumerate()
                    .find(|x| *x.1 == object)
                    .unwrap()
                    .0,
            );
            self.try_write_reference(base.get_dyn().deser_pair().0 as *const u8)
                .unwrap_or_else(|| {
                    panic!("no deserializer for type '{}'", base.get_dyn().type_name());
                });
            self.write_reference(base.get_dyn().deser_pair().1 as *const u8);
            let patch_at = self.output.len();
            self.write_u32(0);
            base.get_dyn().serialize(self);
            let buf = (self.output.len() as u32).to_le_bytes();
            self.output[patch_at] = buf[0];
            self.output[patch_at + 1] = buf[1];
            self.output[patch_at + 2] = buf[2];
            self.output[patch_at + 3] = buf[3];
            count += 1;
            true
        });
        let buf = count.to_le_bytes();
        self.output[patch_at] = buf[0];
        self.output[patch_at + 1] = buf[1];
        self.output[patch_at + 2] = buf[2];
        self.output[patch_at + 3] = buf[3];
        let mut count: u32 = 0;
        let patch_at = self.output.len();
        self.write_u32(0);
        gc.weak_slots(&mut |weak_slot| unsafe {
            weak_slot.serialize(self);
            count += 1;
        });
        let buf = count.to_le_bytes();
        self.output[patch_at] = buf[0];
        self.output[patch_at + 1] = buf[1];
        self.output[patch_at + 2] = buf[2];
        self.output[patch_at + 3] = buf[3];
        vm.serialize(self);
    }

    pub fn get_gcpointer<T: GcCell + ?Sized>(&self, at: GcPointer<T>) -> u32 {
        self.reference_map
            .iter()
            .enumerate()
            .find(|x| x.1 == &(at.base.as_ptr() as usize))
            .unwrap_or_else(|| {
                panic!("No GC reference at {:p}", at.base.as_ptr());
            })
            .0 as u32
    }
    pub fn write_symbol(&mut self, sym: Symbol) {
        match sym {
            Symbol::Index(index) => {
                self.write_u8(0xff);
                self.write_u32(index);
            }
            Symbol::Key(id) => {
                if id < SymbolID::PUBLIC_START {
                    self.write_u8(0x1f);
                    self.write_u32(id.0);
                } else {
                    self.write_u8(0x2f);
                    let index = self.symbol_map.get(&sym).copied().unwrap();
                    self.write_u32(index);
                }
            }
            Symbol::Private(id) => {
                self.write_u8(0x3f);
                let index = self.symbol_map.get(&Symbol::Key(id)).copied().unwrap();
                self.write_u32(index);
            }
        }
    }
    pub fn write_weakref<T: GcCell + Sized>(&mut self, weak_ref: WeakRef<T>) {
        /*let key = weak_ref.inner.as_ptr() as usize;
        let ix = self
            .reference_map
            .iter()
            .enumerate()
            .find(|x| x.1 == &(key as usize))
            .unwrap()
            .0 as u32;
        self.write_u32(ix);*/
        weak_ref.slot.serialize(self);
    }
    pub fn write_gcpointer<T: GcCell + ?Sized>(&mut self, at: GcPointer<T>) {
        let reference = self.get_gcpointer(at);
        self.output
            .write_all(&reference.to_le_bytes())
            .unwrap_or_else(|_| {
                panic!(
                    "No GC reference for '{}' at {:p}",
                    at.get_dyn().type_name(),
                    at.base.as_ptr()
                );
            });
    }

    pub fn write_u64(&mut self, val: u64) {
        self.output.write_all(&val.to_le_bytes()).unwrap();
    }

    pub fn write_u32(&mut self, val: u32) {
        self.output.write_all(&val.to_le_bytes()).unwrap();
    }

    pub fn write_u16(&mut self, val: u16) {
        self.output.write_all(&val.to_le_bytes()).unwrap();
    }

    pub fn write_u8(&mut self, val: u8) {
        self.output.write_all(&val.to_le_bytes()).unwrap();
    }

    pub fn write_reference<T>(&mut self, ref_: *const T) {
        let ix = self
            .reference_map
            .iter()
            .enumerate()
            .find(|x| x.1 == &(ref_ as usize))
            .unwrap()
            .0 as u32;
        self.write_u32(ix);
    }

    pub fn try_write_reference<T>(&mut self, ref_: *const T) -> Option<()> {
        let ix = self
            .reference_map
            .iter()
            .enumerate()
            .find(|x| x.1 == &(ref_ as usize))?
            .0 as u32;
        self.write_u32(ix);
        Some(())
    }
}

use wtf_rs::segmented_vec::SegmentedVec;

use super::deserializer::Deserializable;

pub trait Serializable {
    fn serialize(&self, serializer: &mut SnapshotSerializer);
}

impl Serializable for JsValue {
    fn serialize(&self, serializer: &mut SnapshotSerializer) {
        if self.is_object() {
            let object = self.get_object();
            serializer.output.push(0xff);
            serializer.write_gcpointer(object);
        } else {
            serializer.output.push(0x1f);
            serializer.write_u64(unsafe { std::mem::transmute(*self) });
        }
    }
}

impl Serializable for ArrayStorage {
    fn serialize(&self, serializer: &mut SnapshotSerializer) {
        serializer.write_u32(self.size());
        serializer.write_u32(self.capacity());
        for i in 0..self.size() {
            let item = self.at(i);
            item.serialize(serializer);
        }
    }
}

impl<T: GcCell + ?Sized + 'static> Serializable for GcPointer<T> {
    fn serialize(&self, serializer: &mut SnapshotSerializer) {
        serializer.write_gcpointer(*self);
    }
}
impl<T: GcCell> Serializable for WeakRef<T> {
    fn serialize(&self, serializer: &mut SnapshotSerializer) {
        serializer.write_weakref(*self);
    }
}

impl Serializable for JsString {
    fn serialize(&self, serializer: &mut SnapshotSerializer) {
        serializer.write_u32(self.len());
        for byte in self.as_str().bytes() {
            serializer.write_u8(byte);
        }
    }
}

impl Serializable for Symbol {
    fn serialize(&self, serializer: &mut SnapshotSerializer) {
        serializer.write_symbol(*self);
    }
}

impl<T: Serializable> Serializable for Vec<T> {
    fn serialize(&self, serializer: &mut SnapshotSerializer) {
        serializer.write_u64(self.len() as _);
        serializer.write_u64(self.capacity() as _);
        for item in self.iter() {
            item.serialize(serializer);
        }
    }
}

impl<K: Serializable, V: Serializable> Serializable for HashMap<K, V> {
    fn serialize(&self, serializer: &mut SnapshotSerializer) {
        serializer.write_u64(self.len() as _);
        serializer.write_u64(self.capacity() as _);
        for (key, value) in self.iter() {
            key.serialize(serializer);
            value.serialize(serializer);
        }
    }
}

impl Serializable for String {
    fn serialize(&self, serializer: &mut SnapshotSerializer) {
        serializer.write_u64(self.len() as _);
        serializer.write_u64(self.capacity() as _);
        for byte in self.bytes() {
            serializer.write_u8(byte);
        }
    }
}

impl Serializable for JsObject {
    fn serialize(&self, serializer: &mut SnapshotSerializer) {
        serializer.write_u32(self.tag as _);
        serializer.write_reference(self.class);
        serializer.write_gcpointer(self.slots);
        serializer.write_gcpointer(self.structure);
        self.indexed.serialize(serializer);
        //serializer.write_gcpointer(self.indexed);
        serializer.write_u32(self.flags);
        match self.tag {
            ObjectTag::NormalArguments => {
                self.as_arguments().serialize(serializer);
            }
            ObjectTag::Global => {
                self.as_global().serialize(serializer);
            }
            ObjectTag::Function => {
                self.as_function().serialize(serializer);
            }
            ObjectTag::String => {
                self.as_string_object().serialize(serializer);
            }
            _ => (),
        }
        if let Some(ser) = self.class.serialize {
            ser(self, serializer);
        }
    }
}

impl<T: Deserializable + Serializable> Serializable for Option<T> {
    fn serialize(&self, serializer: &mut SnapshotSerializer) {
        match self {
            Some(item) => {
                serializer.write_u8(0x01);
                item.serialize(serializer);
            }
            None => {
                serializer.write_u8(0x0);
            }
        }
    }
}

impl Serializable for JsFunction {
    fn serialize(&self, serializer: &mut SnapshotSerializer) {
        self.construct_struct.serialize(serializer);
        match &self.ty {
            FuncType::User(vm) => {
                serializer.write_u8(0x01);
                vm.scope.serialize(serializer);
                vm.code.serialize(serializer);
            }
            FuncType::Native(native_fn) => {
                serializer.write_u8(0x02);
                serializer.write_reference(native_fn.func as *const u8);
            }
            FuncType::Closure(_) => {
                panic!("Cannot serialize a Function based on a rust closure");
            }
            FuncType::Bound(bound_fn) => {
                serializer.write_u8(0x03);
                bound_fn.args.serialize(serializer);
                bound_fn.target.serialize(serializer);
                bound_fn.this.serialize(serializer);
            }
            FuncType::Generator(gen_fn) => {
                serializer.write_u8(0x04);
                gen_fn.function.serialize(serializer);
            }
        }
    }
}
impl Serializable for bool {
    fn serialize(&self, serializer: &mut SnapshotSerializer) {
        if *self {
            serializer.write_u8(0x01);
        } else {
            serializer.write_u8(0x00);
        }
    }
}
impl Serializable for u8 {
    fn serialize(&self, serializer: &mut SnapshotSerializer) {
        serializer.write_u8(*self);
    }
}

impl Serializable for u32 {
    fn serialize(&self, serializer: &mut SnapshotSerializer) {
        serializer.write_u32(*self);
    }
}

impl Serializable for TypeFeedBack {
    fn serialize(&self, serializer: &mut SnapshotSerializer) {
        match self {
            TypeFeedBack::PropertyCache {
                structure,
                offset,
                mode,
            } => {
                serializer.write_u8(0x01);
                serializer.write_gcpointer(*structure);
                serializer.write_u32(*offset);
                match mode {
                    &crate::bytecode::GetByIdMode::ArrayLength => serializer.write_u8(0),
                    &crate::bytecode::GetByIdMode::Default => serializer.write_u8(1),
                    &crate::bytecode::GetByIdMode::ProtoLoad(slot) => {
                        serializer.write_u8(2);
                        slot.serialize(serializer);
                    }
                }
            }
            &TypeFeedBack::StructureCache { structure } => {
                serializer.write_u8(0x02);
                serializer.write_gcpointer(structure);
            }
            &TypeFeedBack::PutByIdFeedBack {
                new_structure,
                old_structure,
                offset,
                structure_chain,
            } => {
                serializer.write_u8(0x03);
                new_structure.serialize(serializer);
                old_structure.serialize(serializer);
                offset.serialize(serializer);
                structure_chain.serialize(serializer);
            }
            _ => {
                // other type feedback is ignored
                serializer.write_u8(0x0);
            }
        }
    }
}

impl Serializable for CodeBlock {
    fn serialize(&self, serializer: &mut SnapshotSerializer) {
        self.name.serialize(serializer);
        self.names.serialize(serializer);
        self.strict.serialize(serializer);

        self.code.serialize(serializer);
        self.feedback.serialize(serializer);
        self.literals.serialize(serializer);

        self.codes.serialize(serializer);
        self.top_level.serialize(serializer);
        self.use_arguments.serialize(serializer);
        self.file_name.serialize(serializer);

        self.rest_at.serialize(serializer);
        self.var_count.serialize(serializer);
        self.param_count.serialize(serializer);
        self.args_at.serialize(serializer);
        self.is_constructor.serialize(serializer);

        (self.loc.len() as u32).serialize(serializer);
        for (range, loc) in self.loc.iter() {
            (range.start as u32).serialize(serializer);
            (range.end as u32).serialize(serializer);
            loc.line.serialize(serializer);
            loc.col.serialize(serializer);
        }
        self.path.to_string().serialize(serializer);
        self.is_generator.serialize(serializer);
        self.is_async.serialize(serializer);
    }
}

impl Serializable for AttrSafe {
    fn serialize(&self, serializer: &mut SnapshotSerializer) {
        self.raw().serialize(serializer);
    }
}

impl Serializable for MapEntry {
    fn serialize(&self, serializer: &mut SnapshotSerializer) {
        self.offset.serialize(serializer);
        self.attrs.serialize(serializer);
    }
}

impl Serializable for TransitionKey {
    fn serialize(&self, serializer: &mut SnapshotSerializer) {
        self.name.serialize(serializer);
        self.attrs.serialize(serializer);
    }
}
impl Serializable for Transition {
    fn serialize(&self, serializer: &mut SnapshotSerializer) {
        match self {
            Self::None => {
                serializer.write_u8(0x0);
            }
            Self::Table(table) => {
                serializer.write_u8(0x01);
                table.serialize(serializer);
            }
            Self::Pair(key, structure) => {
                serializer.write_u8(0x02);
                key.serialize(serializer);
                structure.serialize(serializer);
            }
        }
    }
}

impl Serializable for TransitionsTable {
    fn serialize(&self, serializer: &mut SnapshotSerializer) {
        self.var.serialize(serializer);
        self.enabled.serialize(serializer);
        self.unique.serialize(serializer);
        self.indexed.serialize(serializer);
    }
}

impl Serializable for DeletedEntry {
    fn serialize(&self, serializer: &mut SnapshotSerializer) {
        self.prev.serialize(serializer);
        self.offset.serialize(serializer);
    }
}

impl Serializable for DeletedEntryHolder {
    fn serialize(&self, serializer: &mut SnapshotSerializer) {
        self.entry.serialize(serializer);
        self.size.serialize(serializer);
    }
}

impl Serializable for Structure {
    fn serialize(&self, serializer: &mut SnapshotSerializer) {
        self.transitions.serialize(serializer);
        self.table.serialize(serializer);
        self.deleted.serialize(serializer);
        self.added.0.serialize(serializer);
        self.added.1.serialize(serializer);
        self.previous.serialize(serializer);
        self.prototype.serialize(serializer);
        self.calculated_size.serialize(serializer);
        self.transit_count.serialize(serializer);
        self.has_been_flattened_before.serialize(serializer);
        self.cached_prototype_chain.serialize(serializer);
    }
}

impl<T: Serializable> Serializable for SegmentedVec<T> {
    fn serialize(&self, serializer: &mut SnapshotSerializer) {
        serializer.write_u64(self.len() as _);
        for item in self.iter() {
            item.serialize(serializer);
        }
    }
}
impl Serializable for StoredSlot {
    fn serialize(&self, serializer: &mut SnapshotSerializer) {
        self.value.serialize(serializer);
        self.attributes.serialize(serializer);
    }
}
impl Serializable for JsGlobal {
    fn serialize(&self, serializer: &mut SnapshotSerializer) {
        self.ctx.serialize(serializer);
        self.sym_map.serialize(serializer);
        self.variables.serialize(serializer);
    }
}

impl<T: Serializable> Serializable for &[T] {
    fn serialize(&self, serializer: &mut SnapshotSerializer) {
        serializer.write_u64(self.len() as _);
        for x in self.iter() {
            x.serialize(serializer);
        }
    }
}
impl<T: Serializable> Serializable for Box<T> {
    fn serialize(&self, serializer: &mut SnapshotSerializer) {
        (**self).serialize(serializer);
    }
}
impl Serializable for JsArguments {
    fn serialize(&self, serializer: &mut SnapshotSerializer) {
        (&*self.mapping).serialize(serializer);
        self.env.serialize(serializer);
    }
}

impl Serializable for IndexedElements {
    fn serialize(&self, serializer: &mut SnapshotSerializer) {
        self.vector.serialize(serializer);
        self.map.serialize(serializer);
        self.length.serialize(serializer);
        self.flags.serialize(serializer);
    }
}

impl Serializable for f64 {
    fn serialize(&self, serializer: &mut SnapshotSerializer) {
        serializer.write_u64(self.to_bits());
    }
}

impl Serializable for f32 {
    fn serialize(&self, serializer: &mut SnapshotSerializer) {
        serializer.write_u32(self.to_bits());
    }
}

impl Serializable for i8 {
    fn serialize(&self, serializer: &mut SnapshotSerializer) {
        serializer.write_u8(*self as u8);
    }
}

impl Serializable for u16 {
    fn serialize(&self, serializer: &mut SnapshotSerializer) {
        serializer.write_u16(*self);
    }
}

impl Serializable for i16 {
    fn serialize(&self, serializer: &mut SnapshotSerializer) {
        serializer.write_u16(*self as u16);
    }
}

impl Serializable for i32 {
    fn serialize(&self, serializer: &mut SnapshotSerializer) {
        serializer.write_u32(*self as u32);
    }
}

impl Serializable for i64 {
    fn serialize(&self, serializer: &mut SnapshotSerializer) {
        serializer.write_u64(*self as u64);
    }
}

impl Serializable for u64 {
    fn serialize(&self, serializer: &mut SnapshotSerializer) {
        serializer.write_u64(*self);
    }
}
/*
impl Serializable for Arguments {
    fn serialize(&self, serializer: &mut SnapshotSerializer) {
        self.ctor_call.serialize(serializer);
        self.this.serialize(serializer);
        self.values.serialize(serializer);
    }
}
*/
impl Serializable for Accessor {
    fn serialize(&self, serializer: &mut SnapshotSerializer) {
        self.getter.serialize(serializer);
        self.setter.serialize(serializer);
    }
}

impl Serializable for SpreadValue {
    fn serialize(&self, serializer: &mut SnapshotSerializer) {
        self.array.serialize(serializer);
    }
}

impl Serializable for Slot {
    fn serialize(&self, serializer: &mut SnapshotSerializer) {
        self.parent.serialize(serializer);
        self.base.serialize(serializer);
        self.offset.serialize(serializer);
        self.flags.serialize(serializer);
    }
}

impl Serializable for JsSymbol {
    fn serialize(&self, serializer: &mut SnapshotSerializer) {
        self.symbol().serialize(serializer);
    }
}

impl Serializable for GlobalData {
    fn serialize(&self, serializer: &mut SnapshotSerializer) {
        self.normal_arguments_structure.serialize(serializer);
        self.empty_object_struct.serialize(serializer);
        self.function_struct.serialize(serializer);
        self.object_prototype.serialize(serializer);
        self.number_prototype.serialize(serializer);
        self.string_prototype.serialize(serializer);
        self.boolean_prototype.serialize(serializer);
        self.symbol_prototype.serialize(serializer);
        self.error.serialize(serializer);
        self.type_error.serialize(serializer);
        self.uri_error.serialize(serializer);
        self.reference_error.serialize(serializer);
        self.range_error.serialize(serializer);
        self.syntax_error.serialize(serializer);
        self.internal_error.serialize(serializer);
        self.eval_error.serialize(serializer);
        self.array_prototype.serialize(serializer);
        self.func_prototype.serialize(serializer);
        self.string_structure.serialize(serializer);
        self.number_structure.serialize(serializer);
        self.array_structure.serialize(serializer);
        self.error_structure.serialize(serializer);
        self.range_error_structure.serialize(serializer);
        self.reference_error_structure.serialize(serializer);
        self.syntax_error_structure.serialize(serializer);
        self.type_error_structure.serialize(serializer);
        self.uri_error_structure.serialize(serializer);
        self.eval_error_structure.serialize(serializer);
        self.map_prototype.serialize(serializer);
        self.map_structure.serialize(serializer);
        self.set_prototype.serialize(serializer);
        self.set_structure.serialize(serializer);
        self.regexp_structure.serialize(serializer);
        self.regexp_prototype.serialize(serializer);
        self.generator_prototype.serialize(serializer);
        self.generator_structure.serialize(serializer);
        self.array_buffer_prototype.serialize(serializer);
        self.array_buffer_structure.serialize(serializer);
        self.data_view_structure.serialize(serializer);
        self.data_view_prototype.serialize(serializer);
        self.spread_builtin.serialize(serializer);
        self.weak_ref_structure.serialize(serializer);
        self.weak_ref_prototype.serialize(serializer);
        self.object_constructor.serialize(serializer);
        self.symbol_structure.serialize(serializer);
        self.date_structure.serialize(serializer);
        self.boolean_structure.serialize(serializer);
        self.date_prototype.serialize(serializer);

        serializer.write_u32(self.custom_structures.len() as u32);
        self.custom_structures.iter().for_each(|(name, structure)| {
            name.serialize(serializer);
            structure.serialize(serializer);
        });
    }
}

impl Serializable for VirtualMachine {
    fn serialize(&self, serializer: &mut SnapshotSerializer) {
        let ctx_num = self.contexts.len();
        serializer.write_u32(ctx_num as u32);
        self.contexts.iter().for_each(|ctx| {
            ctx.serialize(serializer);
        });
    }
}

impl Serializable for Context {
    fn serialize(&self, serializer: &mut SnapshotSerializer) {
        self.global_data.serialize(serializer);
        self.global_object.serialize(serializer);
        self.symbol_table.serialize(serializer);
        self.module_loader.serialize(serializer);
        self.modules.serialize(serializer);
    }
}<|MERGE_RESOLUTION|>--- conflicted
+++ resolved
@@ -75,8 +75,7 @@
                     indexx += 1;
                 });
 
-<<<<<<< HEAD
-            if let Some(references) = rt.external_references {
+            if let Some(references) = vm.external_references {
                 for (_index, reference) in references.iter().enumerate() {
                     /* let result = self.reference_map.insert(*reference, indexx);
                     indexx += 1;
@@ -88,19 +87,6 @@
                     }*/
                     self.reference_map.push(*reference);
                 }
-=======
-        if let Some(references) = vm.external_references {
-            for (_index, reference) in references.iter().enumerate() {
-                /* let result = self.reference_map.insert(*reference, indexx);
-                indexx += 1;
-                match result {
-                    Some(_) => {
-                        panic!("Reference 0x{:x}", reference);
-                    }
-                    _ => (),
-                }*/
-                self.reference_map.push(*reference);
->>>>>>> e1b016dc
             }
         }
     }
