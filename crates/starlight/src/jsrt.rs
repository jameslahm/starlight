/* This Source Code Form is subject to the terms of the Mozilla Public
 * License, v. 2.0. If a copy of the MPL was not distributed with this
 * file, You can obtain one at https://mozilla.org/MPL/2.0/. */
use crate::{
    constant::*,
    gc::cell::{GcPointer, WeakRef, WeakSlot},
    vm::{
        arguments::Arguments, arguments::JsArguments, array::JsArray, array_buffer::JsArrayBuffer,
        array_storage::ArrayStorage, attributes::*, code_block::CodeBlock, context::Context,
        data_view::JsDataView, environment::Environment, error::*, function::*, global::JsGlobal,
        indexed_elements::IndexedElements, interpreter::SpreadValue, number::*, object::*,
        property_descriptor::*, string::*, structure::*, structure_chain::StructureChain,
        symbol_table::*, value::*, ModuleKind,
    },
};
use std::{collections::HashMap, rc::Rc};
pub mod array;
pub mod array_buffer;
pub mod boolean;
pub mod data_view;
pub mod date;
pub mod error;
#[cfg(all(target_pointer_width = "64", feature = "ffi"))]
pub mod ffi;
pub mod function;
pub mod generator;
pub mod global;
pub mod jsstd;
pub mod math;
pub mod number;
pub mod object;
pub mod promise;
pub mod regexp;
pub mod string;
pub mod symbol;
pub mod weak_ref;
use array::*;
use error::*;
use function::*;
use promise::*;
use wtf_rs::keep_on_stack;

pub fn print(ctx: GcPointer<Context>, args: &Arguments) -> Result<JsValue, JsValue> {
    for i in 0..args.size() {
        let value = args.at(i);
        let string = value.to_string(ctx)?;
        print!("{}", string);
    }
    println!();
    Ok(JsValue::new(args.size() as i32))
}

impl GcPointer<Context> {
    pub(crate) fn init_builtin_in_global_object(mut self) -> Result<(), JsValue> {
        let mut global_object = self.global_object();

        // Property
        def_native_property!(self, global_object, undefined, JsValue::UNDEFINED)?;

        let nan = JsValue::encode_nan_value();
        def_native_property!(self, global_object, NaN, nan)?;
        def_native_property!(self, global_object, Infinity, std::f64::INFINITY)?;

        // Method
        def_native_method!(self, global_object, print, print, 0)?;
        def_native_method!(self, global_object, isFinite, global::is_finite, 1)?;
        def_native_method!(self, global_object, isNaN, global::is_nan, 1)?;
        def_native_method!(self, global_object, parseInt, global::parse_int, 1)?;
        def_native_method!(self, global_object, readLine, global::read_line, 1)?;
        def_native_method!(self, global_object, parseFloat, global::parse_float, 1)?;
        def_native_method!(self, global_object, gc, global::gc, 0)?;
        def_native_method!(self, global_object, ___trunc, global::___trunc, 1)?;
        def_native_method!(
            self,
            global_object,
            ___isCallable,
            global::___is_callable,
            1
        )?;
        def_native_method!(
            self,
            global_object,
            ___isConstructor,
            global::___is_constructor,
            1
        )?;
        def_native_method!(self, global_object, toString, global::to_string, 1)?;

        Ok(())
    }
    pub(crate) fn init_self_hosted(mut self) {
        let spread = include_str!("builtins/Spread.js");
        let func = self
            .compile_function("@spread", spread, &["iterable".to_string()])
            .unwrap_or_else(|_| panic!());
        assert!(func.is_callable());
        self.global_data.spread_builtin = Some(func.get_jsobject());

        let mut eval = |path, source| {
            self.eval_internal(Some(path), false, source, true)
                .unwrap_or_else(|error| match error.to_string(self) {
                    Ok(str) => panic!("Failed to initialize builtins: {}", str),
                    Err(_) => panic!("Failed to initialize builtins"),
                });
        };

        eval(
            "builtins/GlobalOperations.js",
            include_str!("builtins/GlobalOperations.js"),
        );
        eval(
            "builtins/ArrayPrototype.js",
            include_str!("builtins/ArrayPrototype.js"),
        );
        eval(
            "builtins/StringPrototype.js",
            include_str!("builtins/StringPrototype.js"),
        );
        eval(
            "builtins/RegExpStringIterator.js",
            include_str!("builtins/RegExpStringIterator.js"),
        );
        eval(
            "builtins/RegExpPrototype.js",
            include_str!("builtins/RegExpPrototype.js"),
        );
        eval(
            "builtins/ArrayIterator.js",
            include_str!("builtins/ArrayIterator.js"),
        );
        eval(
            "builtins/StringIterator.js",
            include_str!("builtins/StringIterator.js"),
        );
        eval("builtins/Object.js", include_str!("builtins/Object.js"))
    }
    pub(crate) fn init_func_in_global_object(mut self) -> Result<(), JsValue> {
        let mut proto = self.global_data.func_prototype.unwrap();
        let name = S_FUNCTION.intern();
        let constrcutor = proto
            .get_own_property(self, S_CONSTURCTOR.intern())
            .unwrap()
            .value();
        let _ = self.global_object().put(self, name, constrcutor, false);
        Ok(())
    }
    pub(crate) fn init_func_global_data(
        mut self,
        obj_proto: GcPointer<JsObject>,
    ) -> Result<(), JsValue> {
        let _structure = Structure::new_unique_indexed(self, Some(obj_proto), false);
        let name = S_FUNCTION.intern();

        let mut func_proto =
            JsNativeFunction::new_with_struct(self, &_structure, name, function_prototype, 1);
        self.global_data
            .function_struct
            .unwrap()
            .change_prototype_with_no_transition(func_proto);
        self.global_data.func_prototype = Some(func_proto);
        let s = func_proto
            .structure()
            .change_prototype_transition(self, Some(obj_proto));
        (*func_proto).structure = s;
        let mut func_ctor = JsNativeFunction::new(self, name, function_prototype, 1);

        def_native_property!(self, func_ctor, prototype, func_proto, NONE)?;
        def_native_property!(self, func_proto, constructor, func_ctor, W | C)?;

        def_native_method!(self, func_proto, bind, function_bind, 0, W | C)?;
        def_native_method!(self, func_proto, apply, function_apply, 0, W | C)?;
        def_native_method!(self, func_proto, call, function_call, 0, W | C)?;
        def_native_method!(self, func_proto, toString, function_to_string, 0, W | C)?;
        Ok(())
    }
    pub(crate) fn init_promise_in_global_object(mut self) -> Result<(), JsValue> {
        // copied from file
        let mut ctor = JsNativeFunction::new(self, S_PROMISE.intern(), promise_constructor, 1);
        let mut global_object = self.global_object();
        let mut proto = JsObject::new_empty(self);

        // members / proto
        def_native_method!(self, proto, then, promise_then, 2)?;
        def_native_method!(self, proto, catch, promise_catch, 1)?;
        def_native_method!(self, proto, finally, promise_finally, 1)?;
        def_native_method!(self, proto, resolve, promise_resolve, 1)?;
        def_native_method!(self, proto, reject, promise_reject, 1)?;
        // statics
        def_native_method!(self, ctor, all, promise_static_all, 1)?;
        def_native_method!(self, ctor, allSettled, promise_static_all_settled, 1)?;
        def_native_method!(self, ctor, any, promise_static_any, 1)?;
        def_native_method!(self, ctor, race, promise_static_race, 1)?;
        def_native_method!(self, ctor, reject, promise_static_reject, 1)?;
        def_native_method!(self, ctor, resolve, promise_static_resolve, 1)?;

        def_native_property!(self, ctor, prototype, proto)?;
        def_native_property!(self, proto, constructor, ctor)?;
        def_native_property!(self, global_object, Promise, ctor)?;

        Ok(())
    }
    pub(crate) fn init_weak_ref_in_global_object(mut self) -> Result<(), JsValue> {
        let mut proto = self.global_data().weak_ref_prototype.unwrap();
        let ctor = proto.get(self, S_CONSTURCTOR.intern())?;
        let mut global_object = self.global_object();

        def_native_property!(self, global_object, WeakRef, ctor)?;
        Ok(())
    }
    pub(crate) fn init_weak_ref_in_global_data(mut self) -> Result<(), JsValue> {
        let obj_proto = self.global_data().object_prototype.unwrap();
        self.global_data.weak_ref_structure = Some(Structure::new_indexed(self, None, false));
        let proto_map = self
            .global_data
            .weak_ref_structure
            .unwrap()
            .change_prototype_transition(self, Some(obj_proto));
        let mut proto = JsObject::new(self, &proto_map, JsObject::get_class(), ObjectTag::Ordinary);
        self.global_data
            .weak_ref_structure
            .unwrap()
            .change_prototype_with_no_transition(proto);

        let mut ctor =
            JsNativeFunction::new(self, S_WEAK_REF.intern(), weak_ref::weak_ref_constructor, 1);

        def_native_property!(self, proto, constructor, ctor)?;
        def_native_property!(self, ctor, prototype, proto)?;

        def_native_method!(self, proto, deref, weak_ref::weak_ref_prototype_deref, 0)?;

        self.global_data.weak_ref_prototype = Some(proto);
        Ok(())
    }

    pub(crate) fn init_array_in_global_object(mut self) -> Result<(), JsValue> {
        let mut proto = self.global_data.array_prototype.unwrap();
        let constructor = proto
            .get_own_property(self, S_CONSTURCTOR.intern())
            .unwrap()
            .value();
        let mut global_object = self.global_object();

        def_native_property!(self, global_object, Array, constructor, W | C)?;

        Ok(())
    }

    pub(crate) fn init_array_in_global_data(
        mut self,
        obj_proto: GcPointer<JsObject>,
    ) -> Result<(), JsValue> {
        let structure = Structure::new_indexed(self, None, true);
        self.global_data.array_structure = Some(structure);
        let structure = Structure::new_unique_indexed(self, Some(obj_proto), false);
        let mut proto = JsObject::new(self, &structure, JsObject::get_class(), ObjectTag::Ordinary);
        self.global_data
            .array_structure
            .unwrap()
            .change_prototype_with_no_transition(proto);
        let mut constructor = JsNativeFunction::new(self, S_CONSTURCTOR.intern(), array_ctor, 1);

        def_native_property!(self, constructor, prototype, proto, NONE)?;
        def_native_method!(self, constructor, isArray, array_is_array, 1)?;
        def_native_method!(self, constructor, of, array_of, 1)?;
        def_native_method!(self, constructor, from, array_from, 1)?;
        def_native_property!(self, proto, constructor, constructor, W | C)?;
        def_native_method!(self, proto, join, array_join, 1, W | C | E)?;
        def_native_method!(self, proto, toString, array_to_string, 1, W | C | E)?;
        def_native_method!(self, proto, push, array_push, 1, W | C | E)?;
        def_native_method!(self, proto, pop, array_pop, 1, W | C | E)?;
        def_native_method!(self, proto, reduce, array_reduce, 1, W | C | E)?;
        def_native_method!(self, proto, slice, array_slice, 1, W | C | E)?;
        def_native_method!(self, proto, shift, array::array_shift, 0)?;
        def_native_method!(self, proto, concat, array_concat, 1, W | C | E)?;
        self.global_data.array_prototype = Some(proto);

        Ok(())
    }

    pub(crate) fn init_error_in_global_object(mut self) -> Result<(), JsValue> {
        self.init_base_error_in_global_object()?;
        self.init_eval_error_in_global_object()?;
        self.init_type_error_in_global_object()?;
        self.init_syntax_error_in_global_object()?;
        self.init_reference_error_in_global_object()?;
        self.init_range_error_in_global_object()?;
        self.init_uri_error_in_global_object()?;
        Ok(())
    }

    pub(crate) fn init_base_error_in_global_object(mut self) -> Result<(), JsValue> {
        let mut proto = self.global_data.error.unwrap();
        let e = S_ERROR.intern();
        let mut ctor = JsNativeFunction::new(self, e, error_constructor, 1);
        proto.class = JsError::get_class();

        let s = JsString::new(self, S_ERROR);
        let e = JsString::new(self, "");

        def_native_property!(self, ctor, prototype, proto, NONE)?;
        def_native_property!(self, proto, constructor, ctor, W | C)?;
        def_native_property!(self, proto, name, s, W | C)?;

        def_native_property!(self, proto, message, e, W | C)?;
        def_native_method!(self, proto, toString, error_to_string, 0, W | C)?;

        let mut global_object = self.global_object();
        def_native_property!(self, global_object, Error, ctor, W | C)?;

        Ok(())
    }

    pub(crate) fn init_eval_error_in_global_object(mut self) -> Result<(), JsValue> {
        let mut sub_proto = self.global_data.eval_error.unwrap();
        let sym = S_EVAL_ERROR.intern();
        let mut sub_ctor = JsNativeFunction::new(self, sym, eval_error_constructor, 1);

        def_native_property!(self, sub_ctor, prototype, sub_proto, NONE)?;
        def_native_property!(self, sub_proto, constructor, sub_ctor, W | C)?;

        let s = JsString::new(self, S_EVAL_ERROR);
        let e = JsString::new(self, "");

        def_native_property!(self, sub_proto, name, s, C)?;
        def_native_property!(self, sub_proto, message, e, W | C)?;

        def_native_method!(self, sub_proto, toString, error_to_string, 0, W | C)?;

        let mut global_object = self.global_object();
        def_native_property!(self, global_object, EvalError, sub_ctor, W | C)?;

        Ok(())
    }

    pub(crate) fn init_type_error_in_global_object(mut self) -> Result<(), JsValue> {
        let mut sub_proto = self.global_data.type_error.unwrap();
        let sym = S_TYPE_ERROR.intern();
        let mut sub_ctor = JsNativeFunction::new(self, sym, type_error_constructor, 1);

        def_native_property!(self, sub_ctor, prototype, sub_proto, NONE)?;
        def_native_property!(self, sub_proto, constructor, sub_ctor, W | C)?;

        let s = JsString::new(self, S_TYPE_ERROR);
        let e = JsString::new(self, "");

        def_native_property!(self, sub_proto, name, s, C)?;
        def_native_property!(self, sub_proto, message, e, W | C)?;
        def_native_method!(self, sub_proto, toString, error_to_string, 0, W | C)?;

        let mut global_object = self.global_object();
        def_native_property!(self, global_object, TypeError, sub_ctor, W | C)?;
        Ok(())
    }

    pub(crate) fn init_syntax_error_in_global_object(mut self) -> Result<(), JsValue> {
        let mut sub_proto = self.global_data.syntax_error.unwrap();
        let sym = S_SYNTAX_ERROR.intern();
        let mut sub_ctor = JsNativeFunction::new(self, sym, syntax_error_constructor, 1);

        def_native_property!(self, sub_ctor, prototype, sub_proto, NONE)?;
        def_native_property!(self, sub_proto, constructor, sub_ctor, W | C)?;

        let s = JsString::new(self, S_SYNTAX_ERROR);
        let e = JsString::new(self, "");

        def_native_property!(self, sub_proto, name, s, C)?;

        def_native_property!(self, sub_proto, message, e, W | C)?;

        def_native_method!(self, sub_proto, toString, error_to_string, 0, W | C)?;

        let mut global_object = self.global_object();
        def_native_property!(self, global_object, SyntaxError, sub_ctor, W | C)?;

        Ok(())
    }

    pub(crate) fn init_reference_error_in_global_object(mut self) -> Result<(), JsValue> {
        let mut sub_proto = self.global_data.reference_error.unwrap();
        let sym = S_REFERENCE_ERROR.intern();
        let mut sub_ctor = JsNativeFunction::new(self, sym, reference_error_constructor, 1);

        def_native_property!(self, sub_ctor, prototype, sub_proto, NONE)?;
        def_native_property!(self, sub_proto, constructor, sub_ctor, W | C)?;

        let s = JsString::new(self, S_REFERENCE_ERROR);
        let e = JsString::new(self, "");

        def_native_property!(self, sub_proto, name, s, C)?;
        def_native_property!(self, sub_proto, message, e, W | C)?;

        def_native_method!(self, sub_proto, toString, error_to_string, 0, W | C)?;

        let mut global_object = self.global_object();
        def_native_property!(self, global_object, ReferenceError, sub_ctor, W | C)?;

        Ok(())
    }

    pub(crate) fn init_range_error_in_global_object(mut self) -> Result<(), JsValue> {
        let mut sub_proto = self.global_data.range_error.unwrap();
        let sym = S_RANGE_ERROR.intern();
        let mut sub_ctor = JsNativeFunction::new(self, sym, range_error_constructor, 1);

        def_native_property!(self, sub_ctor, prototype, sub_proto, NONE)?;
        def_native_property!(self, sub_proto, constructor, sub_ctor, W | C)?;

        let s = JsString::new(self, S_RANGE_ERROR);
        let e = JsString::new(self, "");

        def_native_property!(self, sub_proto, name, s, C)?;
        def_native_property!(self, sub_proto, message, e, W | C)?;
        def_native_method!(self, sub_proto, toString, error_to_string, 0, W | C)?;

        let mut global_object = self.global_object();
        def_native_property!(self, global_object, RangeError, sub_proto, W | C)?;
        Ok(())
    }

<<<<<<< HEAD
    pub(crate) fn init_uri_error_in_global_object(mut self) -> Result<(), JsValue> {
        let mut sub_proto = self.global_data.uri_error.unwrap();
        let sym = S_URI_ERROR.intern();
        let mut sub_ctor = JsNativeFunction::new(self, sym, uri_error_constructor, 1);

        def_native_property!(self, sub_ctor, prototype, sub_proto, NONE)?;
        def_native_property!(self, sub_proto, constructor, sub_ctor, W | C)?;

        let s = JsString::new(self, S_URI_ERROR);
        let e = JsString::new(self, "");

        def_native_property!(self, sub_proto, name, s, C)?;
        def_native_property!(self, sub_proto, message, e, W | C)?;
        def_native_method!(self, sub_proto, toString, error_to_string, 0, W | C)?;

        let mut global_object = self.global_object();
        def_native_property!(self, global_object, URIError, sub_proto, W | C)?;
        Ok(())
    }

=======
>>>>>>> 5a6a9e2b
    pub(crate) fn init_error_in_global_data(
        mut self,
        obj_proto: GcPointer<JsObject>,
    ) -> Result<(), JsValue> {
        self.global_data.error_structure = Some(Structure::new_indexed(self, None, false));
        self.global_data.eval_error_structure = Some(Structure::new_indexed(self, None, false));
        self.global_data.range_error_structure = Some(Structure::new_indexed(self, None, false));
        self.global_data.reference_error_structure =
            Some(Structure::new_indexed(self, None, false));
        self.global_data.type_error_structure = Some(Structure::new_indexed(self, None, false));
        self.global_data.syntax_error_structure = Some(Structure::new_indexed(self, None, false));
        self.global_data.uri_error_structure = Some(Structure::new_indexed(self, None, false));

        let structure = Structure::new_unique_with_proto(self, Some(obj_proto), false);
        let mut proto = JsObject::new(self, &structure, JsError::get_class(), ObjectTag::Ordinary);
        self.global_data.error = Some(proto);

        {
            let structure = Structure::new_unique_with_proto(self, Some(proto), false);
            let mut sub_proto = JsObject::new(
                self,
                &structure,
                JsEvalError::get_class(),
                ObjectTag::Ordinary,
            );

            self.global_data
                .eval_error_structure
                .unwrap()
                .change_prototype_with_no_transition(sub_proto);
            self.global_data.eval_error = Some(sub_proto);
        }

        {
            let structure = Structure::new_unique_with_proto(self, Some(proto), false);
            let mut sub_proto = JsObject::new(
                self,
                &structure,
                JsTypeError::get_class(),
                ObjectTag::Ordinary,
            );

            keep_on_stack!(&structure, &mut sub_proto);

            self.global_data
                .type_error_structure
                .unwrap()
                .change_prototype_with_no_transition(sub_proto);
            self.global_data.type_error = Some(sub_proto);
        }
        {
            let structure = Structure::new_unique_with_proto(self, Some(proto), false);
            let mut sub_proto = JsObject::new(
                self,
                &structure,
                JsSyntaxError::get_class(),
                ObjectTag::Ordinary,
            );

            keep_on_stack!(&structure, &mut sub_proto);

            self.global_data
                .syntax_error_structure
                .unwrap()
                .change_prototype_with_no_transition(sub_proto);
            self.global_data.syntax_error = Some(sub_proto);
        }

        {
            let structure = Structure::new_unique_with_proto(self, Some(proto), false);
            let mut sub_proto = JsObject::new(
                self,
                &structure,
                JsReferenceError::get_class(),
                ObjectTag::Ordinary,
            );

            self.global_data
                .reference_error_structure
                .unwrap()
                .change_prototype_with_no_transition(sub_proto);
            self.global_data.reference_error = Some(sub_proto);
        }

        // range error
        {
            let structure = Structure::new_unique_with_proto(self, Some(proto), false);
            let mut sub_proto = JsObject::new(
                self,
                &structure,
                JsReferenceError::get_class(),
                ObjectTag::Ordinary,
            );

            self.global_data
                .range_error_structure
                .unwrap()
                .change_prototype_with_no_transition(sub_proto);
            self.global_data.range_error = Some(sub_proto);
        }

<<<<<<< HEAD
        {
            let structure = Structure::new_unique_with_proto(self, Some(proto), false);
            let mut sub_proto = JsObject::new(
                self,
                &structure,
                JsURIError::get_class(),
                ObjectTag::Ordinary,
            );

            self.global_data
                .uri_error_structure
                .unwrap()
                .change_prototype_with_no_transition(sub_proto);
            self.global_data.uri_error = Some(sub_proto);
        }

=======
>>>>>>> 5a6a9e2b
        Ok(())
    }
}

use object::*;

impl GcPointer<Context> {
    pub(crate) fn init_object_in_global_object(mut self) -> Result<(), JsValue> {
        let mut proto = self.global_data.object_prototype.unwrap();
        let constructor = proto
            .get_own_property(self, S_CONSTURCTOR.intern())
            .unwrap()
            .value();

        let mut global_object = self.global_object();
        def_native_property!(self, global_object, Object, constructor, W | C)?;
        def_native_property!(self, global_object, globalThis, global_object)?;
        Ok(())
    }

    pub(crate) fn init_object_in_global_data(
        mut self,
        mut proto: GcPointer<JsObject>,
    ) -> Result<(), JsValue> {
        let name = S_OBJECT.intern();
        let mut ctor = JsNativeFunction::new(self, name, object_constructor, 1);
        self.global_data.object_constructor = Some(ctor);

        def_native_method!(self, ctor, defineProperty, object_define_property, 3, NONE)?;

        def_native_method!(self, ctor, seal, object_seal, 1, NONE)?;

        def_native_method!(self, ctor, freeze, object_freeze, 1, NONE)?;

        def_native_method!(self, ctor, isSealed, object_is_sealed, 1, NONE)?;

        def_native_method!(self, ctor, isFrozen, object_is_frozen, 1, NONE)?;

        def_native_method!(self, ctor, isExtensible, object_is_extensible, 1, NONE)?;

        def_native_method!(self, ctor, getPrototypeOf, object_get_prototype_of, 1, NONE)?;

        def_native_method!(
            self,
            ctor,
            preventExtensions,
            object_prevent_extensions,
            1,
            NONE
        )?;

        def_native_method!(self, ctor, keys, object_keys, 1, NONE)?;

        def_native_method!(
            self,
            ctor,
            getOwnPropertyDescriptor,
            object_get_own_property_descriptor,
            2,
            NONE
        )?;

        def_native_method!(self, ctor, create, object_create, 3, NONE)?;

        def_native_property!(self, ctor, prototype, proto, NONE)?;

        def_native_property!(self, proto, constructor, ctor, W | C)?;

        def_native_method!(self, proto, toString, object_to_string, 0, W | C)?;

        def_native_method!(
            self,
            proto,
            hasOwnProperty,
            object_has_own_property,
            1,
            W | C
        )?;

        def_native_method!(
            self,
            proto,
            propertyIsEnumerable,
            object_property_is_enumerable,
            1,
            W | C
        )?;
        Ok(())
    }
}

use crate::gc::snapshot::deserializer::*;
use once_cell::sync::Lazy;

pub static VM_NATIVE_REFERENCES: Lazy<&'static [usize]> = Lazy::new(|| {
    let mut refs = vec![
        /* deserializer functions */
        // following GcPointer and WeakRef method references is obtained from `T = u8`
        // but they should be the same for all types that is allocated in GC heap.
        Vec::<crate::gc::cell::GcPointer<crate::vm::structure::Structure>>::deserialize as _,
        Vec::<crate::gc::cell::GcPointer<crate::vm::structure::Structure>>::allocate as _,
        GcPointer::<u8>::deserialize as _,
        GcPointer::<u8>::allocate as _,
        WeakRef::<u8>::deserialize as _,
        WeakRef::<u8>::allocate as _,
        Context::deserialize as _,
        Context::allocate as _,
        JsObject::deserialize as _,
        JsObject::allocate as _,
        JsValue::deserialize as _,
        JsValue::allocate as _,
        TargetTable::deserialize as _,
        TargetTable::allocate as _,
        SpreadValue::deserialize as _,
        SpreadValue::allocate as _,
        Structure::deserialize as _,
        Structure::allocate as _,
        crate::vm::structure::Table::deserialize as _,
        crate::vm::structure::Table::allocate as _,
        ArrayStorage::deserialize as _,
        ArrayStorage::allocate as _,
        DeletedEntry::deserialize as _,
        DeletedEntry::allocate as _,
        JsString::deserialize as _,
        JsString::allocate as _,
        u8::deserialize as _,
        u8::allocate as _,
        u16::deserialize as _,
        u16::allocate as _,
        u32::deserialize as _,
        u32::allocate as _,
        u64::deserialize as _,
        u64::allocate as _,
        i8::deserialize as _,
        i8::allocate as _,
        i16::deserialize as _,
        i16::allocate as _,
        i32::deserialize as _,
        i32::allocate as _,
        i64::deserialize as _,
        i64::allocate as _,
        HashMap::<u32, StoredSlot>::deserialize as _,
        HashMap::<u32, StoredSlot>::allocate as _,
        IndexedElements::deserialize as _,
        IndexedElements::allocate as _,
        CodeBlock::deserialize as _,
        CodeBlock::allocate as _,
        JsArguments::get_class() as *const _ as usize,
        JsObject::get_class() as *const _ as usize,
        JsArray::get_class() as *const _ as usize,
        JsFunction::get_class() as *const _ as usize,
        JsError::get_class() as *const _ as usize,
        JsTypeError::get_class() as *const _ as usize,
        JsSyntaxError::get_class() as *const _ as usize,
        JsReferenceError::get_class() as *const _ as usize,
        JsRangeError::get_class() as *const _ as usize,
        JsEvalError::get_class() as *const _ as usize,
        JsURIError::get_class() as *const _ as usize,
        JsGlobal::get_class() as *const _ as usize,
        function::function_bind as usize,
        function::function_prototype as usize,
        function::function_to_string as usize,
        function::function_apply as usize,
        function::function_call as usize,
        object::object_constructor as usize,
        object::object_create as usize,
        object::object_to_string as usize,
        object::object_define_property as usize,
        object::object_has_own_property as usize,
        object::object_property_is_enumerable as usize,
        object::object_keys as usize,
        object::object_get_own_property_descriptor as usize,
        object::object_freeze as _,
        object::object_seal as _,
        object::object_get_prototype_of as _,
        object::object_is_extensible as _,
        object::object_is_sealed as _,
        object::object_is_frozen as _,
        object::object_prevent_extensions as _,
        array::array_ctor as usize,
        array::array_from as usize,
        array::array_is_array as usize,
        array::array_join as usize,
        array::array_of as usize,
        array::array_pop as usize,
        array::array_push as usize,
        array::array_reduce as usize,
        array::array_to_string as usize,
        array::array_concat as usize,
        array::array_for_each as _,
        array::array_filter as _,
        array::array_map as _,
        array::array_shift as _,
        array::array_slice as _,
        error::error_constructor as usize,
        error::error_to_string as usize,
        error::eval_error_constructor as usize,
        error::range_error_constructor as usize,
        error::reference_error_constructor as usize,
        error::syntax_error_constructor as usize,
        error::type_error_constructor as usize,
        error::uri_error_constructor as usize,
        print as usize,
        global::is_finite as _,
        global::is_nan as _,
        global::parse_float as _,
        global::parse_int as _,
        global::read_line as _,
        global::gc as _,
        global::___is_constructor as _,
        global::___is_callable as _,
        global::___trunc as _,
        global::to_string as _,
        string::string_concat as _,
        string::string_trim as _,
        string::string_trim_start as _,
        string::string_trim_end as _,
        string::string_pad_start as _,
        string::string_pad_end as _,
        string::string_split as _,
        string::string_constructor as _,
        string::string_to_string as _,
        string::string_index_of as _,
        string::string_last_index_of as _,
        string::string_substr as _,
        string::string_substring as _,
        string::string_replace as _,
        string::string_value_of as _,
        string::string_char_at as _,
        string::string_char_code_at as _,
        string::string_code_point_at as _,
        string::string_starts_with as _,
        string::string_ends_with as _,
        string::string_repeat as _,
        string::string_to_lowercase as _,
        string::string_to_uppercase as _,
        string::string_includes as _,
        string::string_slice as _,
        JsStringObject::get_class() as *const _ as usize,
        NumberObject::get_class() as *const _ as usize,
        Environment::deserialize as _,
        Environment::allocate as _,
        number::number_constructor as _,
        number::number_clz as _,
        number::number_is_finite as _,
        number::number_is_integer as _,
        number::number_is_nan as _,
        number::number_to_int as _,
        number::number_to_precisiion as _,
        number::number_to_fixed as _,
        number::number_to_string as _,
        number::number_value_of as _,
        math::math_trunc as _,
        math::math_floor as _,
        math::math_log as _,
        math::math_sin as _,
        math::math_cos as _,
        math::math_ceil as _,
        math::math_exp as _,
        math::math_abs as _,
        math::math_sqrt as _,
        math::math_random as _,
        StructureChain::deserialize as _,
        StructureChain::allocate as _,
        HashValueZero::deserialize as _,
        HashValueZero::allocate as _,
        regexp::regexp_constructor as _,
        regexp::regexp_exec as _,
        regexp::regexp_test as _,
        regexp::regexp_to_string as _,
        regexp::regexp_match as _,
        regexp::regexp_split_fast as _,
        symbol::symbol_ctor as _,
        symbol::symbol_for as _,
        symbol::symbol_key_for as _,
        symbol::symbol_to_string as _,
        symbol::symbol_value_of as _,
        JsSymbol::deserialize as _,
        JsSymbol::allocate as _,
        Accessor::deserialize as _,
        Accessor::allocate as _,
        module_load as _,
        jsstd::init_js_std as _,
        jsstd::file::std_file_open as _,
        jsstd::file::std_file_read as _,
        jsstd::file::std_file_write as _,
        jsstd::file::std_file_write_all as _,
        jsstd::file::std_file_read_bytes as _,
        jsstd::file::std_file_read_bytes_exact as _,
        jsstd::file::std_file_read_bytes_to_end as _,
        jsstd::file::std_file_close as _,
        jsstd::std_args as _,
        promise::promise_constructor as _,
        promise::promise_then as _,
        promise::promise_catch as _,
        promise::promise_finally as _,
        promise::promise_resolve as _,
        promise::promise_reject as _,
        promise::promise_static_resolve as _,
        promise::promise_static_reject as _,
        promise::promise_static_race as _,
        promise::promise_static_all as _,
        promise::promise_static_all_settled as _,
        promise::promise_static_any as _,
        generator::generator_next as _,
        generator::generator_iterator as _,
        generator::generator_return as _,
        generator::generator_throw as _,
        array_buffer::array_buffer_constructor as _,
        array_buffer::array_buffer_byte_length as _,
        array_buffer::array_buffer_slice as _,
        JsArrayBuffer::get_class() as *const _ as usize,
        JsDataView::get_class() as *const _ as usize,
        data_view::data_view_constructor as _,
        data_view::data_view_prototype_buffer as _,
        data_view::data_view_prototype_byte_length as _,
        data_view::data_view_prototype_byte_offset as _,
        data_view::data_view_prototype_get::<u8> as _,
        data_view::data_view_prototype_get::<u16> as _,
        data_view::data_view_prototype_get::<u32> as _,
        data_view::data_view_prototype_get::<i8> as _,
        data_view::data_view_prototype_get::<i16> as _,
        data_view::data_view_prototype_get::<i32> as _,
        data_view::data_view_prototype_get::<f32> as _,
        data_view::data_view_prototype_get::<f64> as _,
        data_view::data_view_prototype_set::<u8> as _,
        data_view::data_view_prototype_set::<u16> as _,
        data_view::data_view_prototype_set::<u32> as _,
        data_view::data_view_prototype_set::<i8> as _,
        data_view::data_view_prototype_set::<i16> as _,
        data_view::data_view_prototype_set::<i32> as _,
        data_view::data_view_prototype_set::<f32> as _,
        data_view::data_view_prototype_set::<f64> as _,
        weak_ref::JsWeakRef::get_class() as *const _ as _,
        weak_ref::weak_ref_constructor as _,
        weak_ref::weak_ref_prototype_deref as _,
        WeakSlot::deserialize as _,
        WeakSlot::allocate as _,
        boolean::boolean_constructor as _,
        boolean::boolean_to_string as _,
        boolean::boolean_value_of as _,
        boolean::BooleanObject::get_class() as *const _ as _,
        date::date_constructor as _,
        date::date_to_string as _,
        date::Date::get_class() as *const _ as _,
        date::date_now as _,
        date::date_set_date as _,
        date::date_set_full_year as _,
        date::date_set_hours as _,
        date::date_set_milliseconds as _,
        date::date_set_minutes as _,
        date::date_set_month as _,
        date::date_set_seconds as _,
        date::date_set_year as _,
        date::date_set_time as _,
        date::date_set_utc_date as _,
        date::date_set_utc_full_year as _,
        date::date_set_utc_hours as _,
        date::date_set_utc_minutes as _,
        date::date_set_utc_month as _,
        date::date_set_utc_seconds as _,
        date::date_get_date as _,
        date::date_get_day as _,
        date::date_get_full_year as _,
        date::date_get_hours as _,
        date::date_get_milliseconds as _,
        date::date_get_minutes as _,
        date::date_get_month as _,
        date::date_get_seconds as _,
        date::date_get_seconds as _,
        date::date_get_time as _,
        date::date_get_year as _,
        date::date_get_utc_date as _,
        date::date_get_utc_day as _,
        date::date_get_utc_full_year as _,
        date::date_get_utc_hours as _,
        date::date_get_utc_minutes as _,
        date::date_get_utc_milliseconds as _,
        date::date_get_utc_month as _,
        date::date_get_utc_seconds as _,
        date::date_to_json as _,
        date::date_to_time_string as _,
        date::date_value_of as _,
        date::date_to_gmt_string as _,
        date::date_to_iso_string as _,
        date::date_to_utc_string as _,
        date::date_to_date_string as _,
        date::date_parse as _,
        date::date_utc as _,
    ];
    #[cfg(all(target_pointer_width = "64", feature = "ffi"))]
    {
        refs.push(ffi::ffi_function_attach as _);
        refs.push(ffi::ffi_function_call as _);
        refs.push(ffi::ffi_library_open as _);
    }
    // refs.sort_unstable();
    // refs.dedup();
    Box::leak(refs.into_boxed_slice())
});

pub fn get_length(ctx: GcPointer<Context>, val: &mut GcPointer<JsObject>) -> Result<u32, JsValue> {
    if std::ptr::eq(val.class(), JsArray::get_class()) {
        return Ok(val.indexed.length());
    }
    let len = val.get(ctx, S_LENGTH.intern())?;
    len.to_uint32(ctx)
}

/// Convert JS object to JS property descriptor
pub fn to_property_descriptor(
    ctx: GcPointer<Context>,
    target: JsValue,
) -> Result<PropertyDescriptor, JsValue> {
    if !target.is_jsobject() {
        return Err(JsValue::new(
            ctx.new_type_error("ToPropertyDescriptor requires Object argument"),
        ));
    }

    let mut attr: u32 = DEFAULT;
    let stack = ctx.shadowstack();
    letroot!(obj = stack, target.get_jsobject());
    let mut value = JsValue::encode_undefined_value();
    let mut getter = JsValue::encode_undefined_value();
    let mut setter = JsValue::encode_undefined_value();

    {
        let sym = S_ENUMERABLE.intern();
        if obj.has_property(ctx, sym) {
            let enumerable = obj.get(ctx, sym)?.to_boolean();
            if enumerable {
                attr = (attr & !UNDEF_ENUMERABLE) | ENUMERABLE;
            } else {
                attr &= !UNDEF_ENUMERABLE;
            }
        }
    }
    {
        let sym = S_CONFIGURABLE.intern();
        if obj.has_property(ctx, sym) {
            let configurable = obj.get(ctx, sym)?.to_boolean();
            if configurable {
                attr = (attr & !UNDEF_CONFIGURABLE) | CONFIGURABLE;
            } else {
                attr &= !UNDEF_CONFIGURABLE;
            }
        }
    }

    {
        let sym = S_VALUE.intern();
        if obj.has_property(ctx, sym) {
            value = obj.get(ctx, sym)?;
            attr |= DATA;
            attr &= !UNDEF_VALUE;
        }
    }

    {
        let sym = S_WRITABLE.intern();
        if obj.has_property(ctx, sym) {
            let writable = obj.get(ctx, sym)?.to_boolean();
            attr |= DATA;
            attr &= !UNDEF_WRITABLE;
            if writable {
                attr |= WRITABLE;
            }
        }
    }
    {
        let sym = S_GET.intern();
        if obj.has_property(ctx, sym) {
            let r = obj.get(ctx, sym)?;
            if !r.is_callable() && !r.is_undefined() {
                return Err(JsValue::new(
                    ctx.new_type_error("property 'get' is not callable"),
                ));
            }

            attr |= ACCESSOR;
            if !r.is_undefined() {
                getter = r;
            }

            attr &= !UNDEF_GETTER;
        }
    }

    {
        let sym = S_SET.intern();
        if obj.has_property(ctx, sym) {
            let r = obj.get(ctx, sym)?;
            if !r.is_callable() && !r.is_undefined() {
                return Err(JsValue::new(
                    ctx.new_type_error("property 'set' is not callable"),
                ));
            }

            attr |= ACCESSOR;
            if !r.is_undefined() {
                setter = r;
            }
            attr &= !UNDEF_SETTER;
        }
    }

    if (attr & ACCESSOR) != 0 && (attr & DATA) != 0 {
        return Err(JsValue::new(
            ctx.new_type_error("invalid property descriptor object"),
        ));
    }

    if (attr & ACCESSOR) != 0 {
        attr &= !DATA;
        return Ok(*AccessorDescriptor::new(getter, setter, attr));
    } else if (attr & DATA) != 0 {
        return Ok(*DataDescriptor::new(value, attr));
    } else {
        return Ok(*GenericDescriptor::new(attr));
    }
}

pub(crate) fn module_load(
    mut ctx: GcPointer<Context>,
    args: &Arguments,
) -> Result<JsValue, JsValue> {
    let name = args.at(0).to_string(ctx)?;
    let rel_path = unsafe { (*ctx.stack.current).code_block.unwrap().path.clone() };
    let _is_js_load = (name.starts_with("./")
        || name.starts_with("../")
        || name.starts_with('/')
        || name.ends_with(".js"))
        && name.ends_with(".js");
    let spath = name;
    let mut spath = if rel_path.is_empty() {
        spath
    } else {
        format!("{}/{}", rel_path, spath)
    };
    if cfg!(windows) {
        spath = spath.replace("/", "\\");
    }
    let path = std::path::Path::new(&spath);
    let path = match path.canonicalize() {
        Err(e) => {
            return Err(JsValue::new(ctx.new_reference_error(format!(
                "Module '{}' not found: '{}'",
                path.display(),
                e
            ))))
        }
        Ok(path) => path,
    };
    let stack = ctx.shadowstack();
    letroot!(module_object = stack, JsObject::new_empty(ctx));
    let mut exports = JsObject::new_empty(ctx);
    module_object.put(ctx, S_EXPORTS.intern(), JsValue::new(exports), false)?;
    let mut args = [JsValue::new(*module_object)];
    letroot!(
        args = stack,
        Arguments::new(JsValue::encode_undefined_value(), &mut args)
    );
    if let Some(module) = ctx.modules().get(&spath).copied() {
        match module {
            ModuleKind::Initialized(x) => {
                return Ok(JsValue::new(x));
            }
            ModuleKind::NativeUninit(init) => {
                let mut module = *module_object;
                init(ctx, module)?;
                ctx.modules()
                    .insert(spath.clone(), ModuleKind::Initialized(module));

                return Ok(JsValue::new(module));
            }
        }
    }
    if !path.exists() {
        return Err(JsValue::new(
            ctx.new_type_error(format!("Module '{}' not found", spath)),
        ));
    }
    let source = match std::fs::read_to_string(&path) {
        Ok(source) => source,
        Err(e) => {
            return Err(JsValue::new(ctx.new_type_error(format!(
                "Failed to read module '{}': {}",
                spath,
                e.to_string()
            ))));
        }
    };
    let name = path.file_name().unwrap().to_str().unwrap().to_string();
    let module_fun = ctx.compile_module(&spath, &name, &source)?;
    let mut module_fun = module_fun.get_jsobject();
    module_fun
        .as_function_mut()
        .call(ctx, &mut args, JsValue::encode_undefined_value())?;
    ctx.modules()
        .insert(spath.clone(), ModuleKind::Initialized(*module_object));
    Ok(JsValue::new(*module_object))
}

pub fn to_index(ctx: GcPointer<Context>, val: JsValue) -> Result<usize, JsValue> {
    let value = if val.is_undefined() {
        JsValue::new(0)
    } else {
        val
    };
    let res = value.to_number(ctx)?;
    if res < 0.0 {
        return Err(JsValue::new(ctx.new_range_error("Negative index")));
    }
    if res >= 9007199254740991.0 {
        return Err(JsValue::new(ctx.new_range_error(
            "The value given for the index must be between 0 and 2 ^ 53 - 1",
        )));
    }
    Ok(res as _)
}

pub fn define_lazy_property(
    ctx: GcPointer<Context>,
    mut object: GcPointer<JsObject>,
    name: Symbol,
    init: Rc<dyn Fn() -> PropertyDescriptor>,
    throwable: bool,
) -> Result<(), JsValue> {
    let c = init.clone();
    let getter = JsClosureFunction::new(
        ctx,
        S_INIT_PROPERTY.intern(),
        move |ctx, args| {
            let desc = init();
            let mut this = args.this.to_object(ctx)?;
            this.define_own_property(ctx, name, &desc, throwable)?;
            this.get(ctx, name)
        },
        0,
    );
    let setter = JsClosureFunction::new(
        ctx,
        S_INIT_PROPERTY.intern(),
        move |ctx, args| {
            let mut this = args.this.to_object(ctx)?;
            let desc = c();
            this.define_own_property(ctx, name, &desc, throwable)?;
            this.put(ctx, name, args.at(0), true)?;
            Ok(JsValue::encode_undefined_value())
        },
        0,
    );
    let desc = AccessorDescriptor::new(JsValue::new(getter), JsValue::new(setter), C | E);
    object.define_own_property(ctx, name, &*desc, throwable)?;
    Ok(())
}<|MERGE_RESOLUTION|>--- conflicted
+++ resolved
@@ -418,7 +418,6 @@
         Ok(())
     }
 
-<<<<<<< HEAD
     pub(crate) fn init_uri_error_in_global_object(mut self) -> Result<(), JsValue> {
         let mut sub_proto = self.global_data.uri_error.unwrap();
         let sym = S_URI_ERROR.intern();
@@ -439,8 +438,6 @@
         Ok(())
     }
 
-=======
->>>>>>> 5a6a9e2b
     pub(crate) fn init_error_in_global_data(
         mut self,
         obj_proto: GcPointer<JsObject>,
@@ -542,7 +539,6 @@
             self.global_data.range_error = Some(sub_proto);
         }
 
-<<<<<<< HEAD
         {
             let structure = Structure::new_unique_with_proto(self, Some(proto), false);
             let mut sub_proto = JsObject::new(
@@ -559,8 +555,6 @@
             self.global_data.uri_error = Some(sub_proto);
         }
 
-=======
->>>>>>> 5a6a9e2b
         Ok(())
     }
 }
