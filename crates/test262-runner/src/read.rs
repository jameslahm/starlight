use super::{Harness, Locale, Phase, Test, TestSuite, IGNORED};
use fxhash::FxHashMap;
use serde::Deserialize;
use starlight::{
    prelude::{Options, Snapshot},
    vm::Runtime,
};
use std::{fs, io, path::Path, str::FromStr, sync::Arc};

/// Representation of the YAML metadata in Test262 tests.
#[derive(Debug, Clone, Deserialize)]
pub(super) struct MetaData {
    pub(super) description: Box<str>,
    pub(super) esid: Option<Box<str>>,
    pub(super) es5id: Option<Box<str>>,
    pub(super) es6id: Option<Box<str>>,
    #[serde(default)]
    pub(super) info: Box<str>,
    #[serde(default)]
    pub(super) features: Box<[Box<str>]>,
    #[serde(default)]
    pub(super) includes: Box<[Box<str>]>,
    #[serde(default)]
    pub(super) flags: Box<[TestFlag]>,
    #[serde(default)]
    pub(super) negative: Option<Negative>,
    #[serde(default)]
    pub(super) locale: Locale,
}

/// Negative test information structure.
#[derive(Debug, Clone, Deserialize)]
pub(super) struct Negative {
    pub(super) phase: Phase,
    #[serde(rename = "type")]
    pub(super) error_type: Box<str>,
}

/// Individual test flag.
#[derive(Debug, Clone, Copy, Deserialize)]
#[serde(rename_all = "camelCase")]
pub(super) enum TestFlag {
    OnlyStrict,
    NoStrict,
    Module,
    Raw,
    Async,
    Generated,
    #[serde(rename = "CanBlockIsFalse")]
    CanBlockIsFalse,
    #[serde(rename = "CanBlockIsTrue")]
    CanBlockIsTrue,
    #[serde(rename = "non-deterministic")]
    NonDeterministic,
}

impl FromStr for TestFlag {
    type Err = String; // TODO: improve error type.

    fn from_str(s: &str) -> Result<Self, Self::Err> {
        match s {
            "onlyStrict" => Ok(Self::OnlyStrict),
            "noStrict" => Ok(Self::NoStrict),
            "module" => Ok(Self::Module),
            "raw" => Ok(Self::Raw),
            "async" => Ok(Self::Async),
            "generated" => Ok(Self::Generated),
            "CanBlockIsFalse" => Ok(Self::CanBlockIsFalse),
            "CanBlockIsTrue" => Ok(Self::CanBlockIsTrue),
            "non-deterministic" => Ok(Self::NonDeterministic),
            _ => Err(format!("unknown test flag: {}", s)),
        }
    }
}

/// Reads the Test262 defined bindings.
pub(super) fn read_harness(test262_path: &Path) -> io::Result<Harness> {
    let mut includes = FxHashMap::default();

    for entry in fs::read_dir(test262_path.join("harness"))? {
        let entry = entry?;
        let file_name = entry.file_name();
        let file_name = file_name.to_string_lossy();

        if file_name == "assert.js" || file_name == "sta.js" {
            continue;
        }

        let content = fs::read_to_string(entry.path())?;

        includes.insert(
            file_name.into_owned().into_boxed_str(),
            content.into_boxed_str(),
        );
    }
    let assert = fs::read_to_string(test262_path.join("harness/assert.js"))?.into_boxed_str();
    let sta = fs::read_to_string(test262_path.join("harness/sta.js"))?.into_boxed_str();

    Ok(Harness {
        assert,
        sta,
        includes,
    })
}

/// Reads a test suite in the given path.
pub(super) fn read_suite(path: &Path) -> io::Result<TestSuite> {
    let name = path
        .file_name()
        .ok_or_else(|| {
            io::Error::new(
                io::ErrorKind::InvalidInput,
                format!("test suite with no name found: {}", path.display()),
            )
        })?
        .to_str()
        .ok_or_else(|| {
            io::Error::new(
                io::ErrorKind::InvalidInput,
                format!("non-UTF-8 suite name found: {}", path.display()),
            )
        })?;

    let mut suites = Vec::new();
    let mut tests = Vec::new();
<<<<<<< HEAD
    let options = Options::default();
    let mut rt = Runtime::new(options, None);
    let buf = Arc::new(Snapshot::take(false, &mut rt, |_, _| {}).buffer);
=======
    let mut rt = Runtime::new(Default::default(), None);
    let buffer = Arc::new(Snapshot::take(false, &mut rt, |_, _| {}).buffer);
>>>>>>> a74977c8
    // TODO: iterate in parallel
    for entry in path.read_dir()? {
        let entry = entry?;

        if entry.file_type()?.is_dir() {
            suites.push(read_suite(entry.path().as_path())?);
        } else if entry.file_name().to_string_lossy().contains("_FIXTURE") {
            continue;
        } else if IGNORED.contains_file(&entry.file_name().to_string_lossy()) {
            let mut test = Test::default();
            test.set_name(entry.file_name().to_string_lossy());
            tests.push(test)
        } else {
<<<<<<< HEAD
            tests.push(read_test(entry.path().as_path())?);
=======
            tests.push(read_test(entry.path().as_path(), buffer.clone())?);
>>>>>>> a74977c8
        }
    }

    Ok(TestSuite {
        name: name.into(),

        suites: suites,
        tests: tests,
        snapshot: buffer,
    })
}

/// Reads information about a given test case.
pub(super) fn read_test(path: &Path) -> io::Result<Test> {
    let name = path
        .file_stem()
        .ok_or_else(|| {
            io::Error::new(
                io::ErrorKind::InvalidInput,
                format!("test with no file name found: {}", path.display()),
            )
        })?
        .to_str()
        .ok_or_else(|| {
            io::Error::new(
                io::ErrorKind::InvalidInput,
                format!("non-UTF-8 file name found: {}", path.display()),
            )
        })?;

    let content = fs::read_to_string(path)?;
    let metadata = read_metadata(&content, path)?;

    Ok(Test::new(name, content, metadata))
}

/// Reads the metadata from the input test code.
fn read_metadata(code: &str, test: &Path) -> io::Result<MetaData> {
    use once_cell::sync::Lazy;
    use regex::Regex;

    /// Regular expression to retrieve the metadata of a test.
    static META_REGEX: Lazy<Regex> = Lazy::new(|| {
        Regex::new(r#"/\*\-{3}((?:.|\n)*)\-{3}\*/"#)
            .expect("could not compile metadata regular expression")
    });

    let yaml = META_REGEX
        .captures(code)
        .ok_or_else(|| {
            io::Error::new(
                io::ErrorKind::InvalidData,
                format!("no metadata found for test {}", test.display()),
            )
        })?
        .get(1)
        .ok_or_else(|| {
            io::Error::new(
                io::ErrorKind::InvalidData,
                format!("no metadata found for test {}", test.display()),
            )
        })?
        .as_str()
        .replace('\r', "\n");

    serde_yaml::from_str(&yaml).map_err(|e| io::Error::new(io::ErrorKind::InvalidData, e))
}<|MERGE_RESOLUTION|>--- conflicted
+++ resolved
@@ -1,11 +1,9 @@
-use super::{Harness, Locale, Phase, Test, TestSuite, IGNORED};
+use crate::IGNORED;
+
+use super::{Harness, Locale, Phase, Test, TestSuite};
 use fxhash::FxHashMap;
 use serde::Deserialize;
-use starlight::{
-    prelude::{Options, Snapshot},
-    vm::Runtime,
-};
-use std::{fs, io, path::Path, str::FromStr, sync::Arc};
+use std::{fs, io, path::Path, str::FromStr};
 
 /// Representation of the YAML metadata in Test262 tests.
 #[derive(Debug, Clone, Deserialize)]
@@ -123,14 +121,6 @@
 
     let mut suites = Vec::new();
     let mut tests = Vec::new();
-<<<<<<< HEAD
-    let options = Options::default();
-    let mut rt = Runtime::new(options, None);
-    let buf = Arc::new(Snapshot::take(false, &mut rt, |_, _| {}).buffer);
-=======
-    let mut rt = Runtime::new(Default::default(), None);
-    let buffer = Arc::new(Snapshot::take(false, &mut rt, |_, _| {}).buffer);
->>>>>>> a74977c8
     // TODO: iterate in parallel
     for entry in path.read_dir()? {
         let entry = entry?;
@@ -144,11 +134,7 @@
             test.set_name(entry.file_name().to_string_lossy());
             tests.push(test)
         } else {
-<<<<<<< HEAD
             tests.push(read_test(entry.path().as_path())?);
-=======
-            tests.push(read_test(entry.path().as_path(), buffer.clone())?);
->>>>>>> a74977c8
         }
     }
 
@@ -157,7 +143,6 @@
 
         suites: suites,
         tests: tests,
-        snapshot: buffer,
     })
 }
 
